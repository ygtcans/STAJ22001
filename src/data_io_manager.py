import pandas as pd
from abc import ABC, abstractmethod
from src.db_connections import PostgreSQLDB, MinioClient
import json
import os
import datetime
<<<<<<< HEAD
=======
from src.db_connections import PostgreSQLDB
>>>>>>> a3ae7b76
from sqlalchemy import text

class BaseDataHandler(ABC):

    @abstractmethod
    def read(self) -> pd.DataFrame:
        """Abstract method to read data from a source."""
        pass

    @abstractmethod
    def write(self, data: pd.DataFrame) -> None:
        """Abstract method to write data to a destination."""
        pass

class LocalDataHandler(BaseDataHandler):
    """Handles reading and writing local data files."""

    def read(self, file_path: str, extension: str = None) -> pd.DataFrame:
        """
        Reads data from a local file.

        Args:
            file_path (str): The path of the file to read.
            extension (str): The file extension (if not in the file name).

        Returns:
            pd.DataFrame: The DataFrame containing the read data.
        """
        readers = {
            'json': lambda path: pd.DataFrame(json.load(open(path, 'r'))),
            'csv': pd.read_csv,
            'parquet': pd.read_parquet
        }

        file_extension = extension or file_path.split('.')[-1]

        reader_func = readers.get(file_extension)
        if reader_func:
            try:
                return reader_func(file_path)
            except Exception as e:
                raise IOError(f"Error reading file at {file_path}: {e}")
        else:
            raise ValueError(f"Unsupported file extension: {file_extension}")

    def _generate_file_name(self, base_name: str, extension: str, output_dir: str) -> str:
        """
        Generates a file name with a timestamp.

        Args:
            base_name (str): The base name of the file.
            extension (str): The file extension.
            output_dir (str): The directory where the file will be saved.

        Returns:
            str: The generated file name.
        """
        date_str = datetime.datetime.now().strftime("%d-%m-%Y_%H-%M-%S")
        return os.path.join(output_dir, f"{base_name}_{date_str}.{extension}")

    def write(self, df: pd.DataFrame, base_name: str, output_dir: str, extension: str) -> None:
        """
        Writes data to a local file.

        Args:
            df (pd.DataFrame): The DataFrame to write.
            base_name (str): The base name of the file.
            output_dir (str): The directory where the file will be saved.
            extension (str): The file extension.

        Returns:
            None
        """
        os.makedirs(output_dir, exist_ok=True)
        file_path = self._generate_file_name(base_name, extension, output_dir)

        writers = {
            'json': lambda path: df.to_json(path),
            'csv': lambda path: df.to_csv(path, index=False),
            'parquet': lambda path: df.to_parquet(path, index=False)
        }

        writer_func = writers.get(extension)
        if writer_func:
            try:
                writer_func(file_path)
                print(f"Data written to {file_path}")
            except Exception as e:
                raise IOError(f"Error writing file to {file_path}: {e}")
        else:
            raise ValueError(f"Unsupported file extension: {extension}")
<<<<<<< HEAD
=======
        
>>>>>>> a3ae7b76
class PostgresDataHandler(BaseDataHandler):
    """Handles reading and writing data to a PostgreSQL database."""

    def _init_(self):
        self.postgres = PostgreSQLDB()
        self.engine, self.session = self.postgres.connect()

    def _get_postgres_type(self, series: pd.Series) -> str:
        """
        Maps a Pandas Series dtype to a PostgreSQL data type.

        Args:
            series (pd.Series): The Pandas Series to map.

        Returns:
            str: The PostgreSQL data type.
        """
        type_mapping = {
            'object': 'TEXT',
            'int64': 'BIGINT',
            'int32': 'INT',
            'float64': 'DOUBLE PRECISION',
            'float32': 'FLOAT',
            'datetime64[ns]': 'TIMESTAMP'
        }

        series_dtype = str(series.dtype)
        return type_mapping.get(series_dtype, 'TEXT')


    def _create_table(self, table_name: str, columns_info: str) -> None:
        """
        Creates a PostgreSQL table if it does not exist.

        Args:
            table_name (str): The name of the table.
            columns_info (str): The columns and their data types.

        Returns:
            None
        """
        create_table_query = f"CREATE TABLE IF NOT EXISTS {table_name} ({columns_info})"
        try:
            self.postgres.execute_query(text(create_table_query))
            print(f"Table created successfully: {table_name}")
        except Exception as e:
            raise RuntimeError(f"Failed to create table {table_name}: {e}")

    def write(self, data: pd.DataFrame, table_name: str) -> None:
        """
        Writes data to a PostgreSQL table.

        Args:
            data (pd.DataFrame): The DataFrame to write.
            table_name (str): The name of the PostgreSQL table.

        Returns:
            None
        """
        try:
            column_types = {column: self._get_postgres_type(data[column]) for column in data.columns}
            columns_info = ', '.join([f"{col} {col_type}" for col, col_type in column_types.items()])
            self._create_table(table_name, columns_info)
            data.to_sql(table_name, con=self.engine, if_exists='append', index=False)
            print(f"Successfully written DataFrame to PostgreSQL table: {table_name}")
        except Exception as e:
            raise RuntimeError(f"Failed to write DataFrame to PostgreSQL table {table_name}: {e}")
        finally:
            self.postgres.disconnect()

    def read(self, table_name: str) -> pd.DataFrame:
        """
        Reads data from a PostgreSQL table.

        Args:
            table_name (str): The name of the table to read.

        Returns:
            pd.DataFrame: The DataFrame containing the read data.
        """
        try:
            query = f"SELECT * FROM {table_name}"
            result = self.postgres.execute_query(query)
            data = result.fetchall()
            columns = result.keys()
            return pd.DataFrame(data, columns=columns)
        except Exception as e:
<<<<<<< HEAD
            raise RuntimeError(f"Failed to read data from PostgreSQL table {table_name}: {e}")

class MinIODataHandler(BaseDataHandler):
    """Handles reading and writing data to MinIO object storage."""

    def _init_(self):
        self.minio = MinioClient()
        self.client = self.minio.connect()

    def _upload_file(self, bucket_name: str, file_path: str, object_name: str) -> None:
        """
        Uploads a file to MinIO.

        Args:
            bucket_name (str): The name of the MinIO bucket.
            file_path (str): The path of the file to upload.
            object_name (str): The object name in MinIO.

        Returns:
            None
        """
        try:
            with open(file_path, "rb") as file_data:
                self.client.put_object(bucket_name, f"{object_name}.{file_path.split('.')[-1]}", file_data, length=os.path.getsize(file_path))
                print(f"Uploaded {file_path} to MinIO")
        except Exception as e:
            raise RuntimeError(f"Error uploading file to MinIO: {e}")

    def _upload_files_in_folder(self, directory_path: str, bucket_name: str, object_name: str) -> None:
        """
        Uploads all files in a folder to MinIO.

        Args:
            directory_path (str): The path of the directory containing files to upload.
            bucket_name (str): The name of the MinIO bucket.
            object_name (str): The object name prefix in MinIO.

        Returns:
            None
        """
        if not os.path.isdir(directory_path):
            raise NotADirectoryError(f"Directory does not exist: {directory_path}")

        for file_name in os.listdir(directory_path):
            file_path = os.path.join(directory_path, file_name)
            if os.path.isfile(file_path):
                self._upload_file(bucket_name, file_path, f"{object_name}/{file_name}")
            else:
                print(f"Skipped non-file item: {file_name}")

    def write(self, path: str, bucket_name: str, object_name: str) -> None:
        """
        Writes data to MinIO, either a single file or all files in a directory.

        Args:
            path (str): The path of the file or directory to upload.
            bucket_name (str): The name of the MinIO bucket.
            object_name (str): The object name or prefix in MinIO.

        Returns:
            None
        """
        if os.path.isfile(path):
            self._upload_file(bucket_name, path, object_name)
        elif os.path.isdir(path):
            self._upload_files_in_folder(path, bucket_name, object_name)
        else:
            raise ValueError("Invalid path provided.")

    def read(self, bucket_name: str, destination_dir: str, object_name: str = None, object_prefix: str = None, multiple: bool = False) -> bool:
        """
        Reads data from MinIO, either a single file or all files with a prefix.

        Args:
            bucket_name (str): The name of the MinIO bucket.
            destination_dir (str): The directory to save downloaded files.
            object_name (str): The name of the object to download (if single file).
            object_prefix (str): The prefix of objects to download (if multiple files).
            multiple (bool): Whether to download multiple files.

        Returns:
            bool: True if download is successful, False otherwise.
        """
        try:
            if multiple:
                objects = self.client.list_objects(bucket_name, prefix=object_prefix, recursive=True)
                for obj in objects:
                    if obj.object_name.endswith('/'):
                        continue  # Skip directories
                    file_name = obj.object_name.lstrip('/')
                    local_file_path = os.path.join(destination_dir, file_name)
                    os.makedirs(os.path.dirname(local_file_path), exist_ok=True)
                    self.client.fget_object(bucket_name, obj.object_name, local_file_path)
                    print(f"Downloaded {obj.object_name} to {local_file_path}")
            else:
                local_file_path = os.path.join(destination_dir, object_name)
                self.client.fget_object(bucket_name, object_name, local_file_path)
                print(f"Downloaded {object_name} to {destination_dir}")

            return True
        except Exception as e:
            raise RuntimeError(f"Error downloading from MinIO: {e}")
=======
            raise RuntimeError(f"Failed to read data from PostgreSQL table {table_name}: {e}")
>>>>>>> a3ae7b76
<|MERGE_RESOLUTION|>--- conflicted
+++ resolved
@@ -4,10 +4,7 @@
 import json
 import os
 import datetime
-<<<<<<< HEAD
-=======
 from src.db_connections import PostgreSQLDB
->>>>>>> a3ae7b76
 from sqlalchemy import text
 
 class BaseDataHandler(ABC):
@@ -99,10 +96,7 @@
                 raise IOError(f"Error writing file to {file_path}: {e}")
         else:
             raise ValueError(f"Unsupported file extension: {extension}")
-<<<<<<< HEAD
-=======
         
->>>>>>> a3ae7b76
 class PostgresDataHandler(BaseDataHandler):
     """Handles reading and writing data to a PostgreSQL database."""
 
@@ -190,109 +184,4 @@
             columns = result.keys()
             return pd.DataFrame(data, columns=columns)
         except Exception as e:
-<<<<<<< HEAD
-            raise RuntimeError(f"Failed to read data from PostgreSQL table {table_name}: {e}")
-
-class MinIODataHandler(BaseDataHandler):
-    """Handles reading and writing data to MinIO object storage."""
-
-    def _init_(self):
-        self.minio = MinioClient()
-        self.client = self.minio.connect()
-
-    def _upload_file(self, bucket_name: str, file_path: str, object_name: str) -> None:
-        """
-        Uploads a file to MinIO.
-
-        Args:
-            bucket_name (str): The name of the MinIO bucket.
-            file_path (str): The path of the file to upload.
-            object_name (str): The object name in MinIO.
-
-        Returns:
-            None
-        """
-        try:
-            with open(file_path, "rb") as file_data:
-                self.client.put_object(bucket_name, f"{object_name}.{file_path.split('.')[-1]}", file_data, length=os.path.getsize(file_path))
-                print(f"Uploaded {file_path} to MinIO")
-        except Exception as e:
-            raise RuntimeError(f"Error uploading file to MinIO: {e}")
-
-    def _upload_files_in_folder(self, directory_path: str, bucket_name: str, object_name: str) -> None:
-        """
-        Uploads all files in a folder to MinIO.
-
-        Args:
-            directory_path (str): The path of the directory containing files to upload.
-            bucket_name (str): The name of the MinIO bucket.
-            object_name (str): The object name prefix in MinIO.
-
-        Returns:
-            None
-        """
-        if not os.path.isdir(directory_path):
-            raise NotADirectoryError(f"Directory does not exist: {directory_path}")
-
-        for file_name in os.listdir(directory_path):
-            file_path = os.path.join(directory_path, file_name)
-            if os.path.isfile(file_path):
-                self._upload_file(bucket_name, file_path, f"{object_name}/{file_name}")
-            else:
-                print(f"Skipped non-file item: {file_name}")
-
-    def write(self, path: str, bucket_name: str, object_name: str) -> None:
-        """
-        Writes data to MinIO, either a single file or all files in a directory.
-
-        Args:
-            path (str): The path of the file or directory to upload.
-            bucket_name (str): The name of the MinIO bucket.
-            object_name (str): The object name or prefix in MinIO.
-
-        Returns:
-            None
-        """
-        if os.path.isfile(path):
-            self._upload_file(bucket_name, path, object_name)
-        elif os.path.isdir(path):
-            self._upload_files_in_folder(path, bucket_name, object_name)
-        else:
-            raise ValueError("Invalid path provided.")
-
-    def read(self, bucket_name: str, destination_dir: str, object_name: str = None, object_prefix: str = None, multiple: bool = False) -> bool:
-        """
-        Reads data from MinIO, either a single file or all files with a prefix.
-
-        Args:
-            bucket_name (str): The name of the MinIO bucket.
-            destination_dir (str): The directory to save downloaded files.
-            object_name (str): The name of the object to download (if single file).
-            object_prefix (str): The prefix of objects to download (if multiple files).
-            multiple (bool): Whether to download multiple files.
-
-        Returns:
-            bool: True if download is successful, False otherwise.
-        """
-        try:
-            if multiple:
-                objects = self.client.list_objects(bucket_name, prefix=object_prefix, recursive=True)
-                for obj in objects:
-                    if obj.object_name.endswith('/'):
-                        continue  # Skip directories
-                    file_name = obj.object_name.lstrip('/')
-                    local_file_path = os.path.join(destination_dir, file_name)
-                    os.makedirs(os.path.dirname(local_file_path), exist_ok=True)
-                    self.client.fget_object(bucket_name, obj.object_name, local_file_path)
-                    print(f"Downloaded {obj.object_name} to {local_file_path}")
-            else:
-                local_file_path = os.path.join(destination_dir, object_name)
-                self.client.fget_object(bucket_name, object_name, local_file_path)
-                print(f"Downloaded {object_name} to {destination_dir}")
-
-            return True
-        except Exception as e:
-            raise RuntimeError(f"Error downloading from MinIO: {e}")
-=======
-            raise RuntimeError(f"Failed to read data from PostgreSQL table {table_name}: {e}")
->>>>>>> a3ae7b76
+            raise RuntimeError(f"Failed to read data from PostgreSQL table {table_name}: {e}")